--- conflicted
+++ resolved
@@ -10,20 +10,16 @@
 # make core && make core_test to replicate issues locally.
 
 .PHONY: all
-all: core server cli integration_tests
+all: core server cli integration_tests android
 	$(MAKE) core_test
 	$(MAKE) server_test
 	$(MAKE) cli_test
 	$(MAKE) integration_tests_run
 
-<<<<<<< HEAD
-	$(MAKE) android
 
-=======
 	$(MAKE) core_fmt
 	$(MAKE) server_fmt
 	$(MAKE) cli_fmt
->>>>>>> ceba7fcd
 	$(MAKE) integration_tests_fmt
 
 	$(MAKE) core_lint

package app.lockbook.login

import android.content.Intent
import android.os.Bundle
import androidx.appcompat.app.AlertDialog
import androidx.appcompat.app.AppCompatActivity
import androidx.preference.PreferenceManager
import app.lockbook.R
import app.lockbook.loggedin.listfiles.ListFilesActivity
import app.lockbook.utils.Config
import app.lockbook.utils.CoreModel
import app.lockbook.utils.ImportError
import app.lockbook.utils.Messages.UNEXPECTED_ERROR
import app.lockbook.utils.SharedPreferences.IS_THIS_AN_IMPORT_KEY
import app.lockbook.utils.SharedPreferences.LOGGED_IN_KEY
import app.lockbook.utils.exhaustive
import com.github.michaelbull.result.Err
import com.github.michaelbull.result.Ok
import com.github.michaelbull.result.Result
import com.google.android.material.snackbar.Snackbar
import com.google.zxing.integration.android.IntentIntegrator
import kotlinx.android.synthetic.main.activity_import_account.*
import kotlinx.android.synthetic.main.splash_screen.*
import kotlinx.coroutines.*
import timber.log.Timber

class ImportAccountActivity : AppCompatActivity() {
    private var job = Job()
    private val uiScope = CoroutineScope(Dispatchers.Main + job)

    override fun onCreate(savedInstanceState: Bundle?) {
        super.onCreate(savedInstanceState)
        setContentView(R.layout.activity_import_account)

        import_lockbook.setOnClickListener {
            onClickImportAccount()
        }
        qr_import_button.setOnClickListener {
            navigateToQRCodeScanner()
        }
    }

    private fun onClickImportAccount() {
        uiScope.launch {
            withContext(Dispatchers.IO) {
                handleImportResult(
                    CoreModel.importAccount(
                        Config(filesDir.absolutePath),
                        text_import_account_string.text.toString()
                    )
                )
            }
        }
    }

    private fun navigateToQRCodeScanner() {
        IntentIntegrator(this)
            .setPrompt("Scan the account string QR Code.")
            .initiateScan()
    }

    private suspend fun handleImportResult(importAccountResult: Result<Unit, ImportError>) {
        withContext(Dispatchers.Main) {
            when (importAccountResult) {
                is Ok -> {
                    setUpLoggedInImportState()
                    startActivity(Intent(applicationContext, ListFilesActivity::class.java))
                    finishAffinity()
                }
                is Err -> when (val error = importAccountResult.error) {
                    is ImportError.AccountStringCorrupted -> Snackbar.make(
                        import_account_layout,
                        "Invalid account string!",
                        Snackbar.LENGTH_SHORT
                    ).show()
                    is ImportError.AccountExistsAlready -> Snackbar.make(
                        import_account_layout,
                        "Account already exists!",
                        Snackbar.LENGTH_SHORT
                    ).show()
                    is ImportError.AccountDoesNotExist -> Snackbar.make(
                        import_account_layout,
                        "That account does not exist on this server!",
                        Snackbar.LENGTH_SHORT
                    ).show()
                    is ImportError.UsernamePKMismatch -> Snackbar.make(
                        import_account_layout,
                        "That username does not correspond with that public_key on this server!",
                        Snackbar.LENGTH_SHORT
                    ).show()
                    is ImportError.CouldNotReachServer -> Snackbar.make(
<<<<<<< HEAD
                        splash_screen,
                        "Could not access server to ensure this!",
                        Snackbar.LENGTH_SHORT
                    ).show()
                    is ImportError.ClientUpdateRequired -> Snackbar.make(
                        splash_screen,
                        "Update required.",
=======
                        import_account_layout,
                        "Could not access server to ensure this !",
>>>>>>> 2c1e68c1
                        Snackbar.LENGTH_SHORT
                    ).show()
                    is ImportError.Unexpected -> {
                        AlertDialog.Builder(this@ImportAccountActivity, R.style.DarkBlue_Dialog)
                            .setTitle(UNEXPECTED_ERROR)
                            .setMessage(error.error)
                            .show()
                        Timber.e("Unable to import an account.")
                    }
                }
            }.exhaustive
        }
    }

    override fun onActivityResult(requestCode: Int, resultCode: Int, data: Intent?) {
        uiScope.launch {
            withContext(Dispatchers.IO) {
                val intentResult =
                    IntentIntegrator.parseActivityResult(requestCode, resultCode, data)
                if (intentResult != null) {
                    intentResult.contents?.let { account ->
                        handleImportResult(
                            CoreModel.importAccount(
                                Config(filesDir.absolutePath),
                                account
                            )
                        )
                    }
                } else {
                    super.onActivityResult(requestCode, resultCode, data)
                }
            }
        }
    }

    private fun setUpLoggedInImportState() {
        PreferenceManager.getDefaultSharedPreferences(this).edit().putBoolean(
            LOGGED_IN_KEY,
            true
        ).apply()
        PreferenceManager.getDefaultSharedPreferences(this).edit().putBoolean(
            IS_THIS_AN_IMPORT_KEY,
            true
        ).apply()
    }
}<|MERGE_RESOLUTION|>--- conflicted
+++ resolved
@@ -89,18 +89,13 @@
                         Snackbar.LENGTH_SHORT
                     ).show()
                     is ImportError.CouldNotReachServer -> Snackbar.make(
-<<<<<<< HEAD
-                        splash_screen,
+                        import_account_layout,
                         "Could not access server to ensure this!",
                         Snackbar.LENGTH_SHORT
                     ).show()
                     is ImportError.ClientUpdateRequired -> Snackbar.make(
-                        splash_screen,
+                        import_account_layout,
                         "Update required.",
-=======
-                        import_account_layout,
-                        "Could not access server to ensure this !",
->>>>>>> 2c1e68c1
                         Snackbar.LENGTH_SHORT
                     ).show()
                     is ImportError.Unexpected -> {

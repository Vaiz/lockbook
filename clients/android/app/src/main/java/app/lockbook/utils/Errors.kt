--- conflicted
+++ resolved
@@ -7,13 +7,6 @@
     data class Unexpected(val error: String) : InitLoggerError()
 }
 
-<<<<<<< HEAD
-sealed class GetUsageError {
-    object NoAccount : GetUsageError()
-    object CouldNotReachServer : GetUsageError()
-    object ClientUpdateRequired : GetUsageError()
-    class UnexpectedError(val error: String) : GetUsageError()
-=======
 sealed class GetStateError {
     data class Unexpected(val error: String) : GetStateError()
 }
@@ -21,7 +14,6 @@
 sealed class MigrationError {
     object StateRequiresCleaning : MigrationError()
     data class Unexpected(val error: String) : MigrationError()
->>>>>>> b23bfd16
 }
 
 sealed class CreateAccountError {

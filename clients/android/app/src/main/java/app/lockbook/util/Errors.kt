--- conflicted
+++ resolved
@@ -93,13 +93,8 @@
     data class Unexpected(val error: String) : InsertFileError()
 }
 
-<<<<<<< HEAD
 sealed class DeleteFileError : CoreError() {
-    object NoFileWithThatId : DeleteFileError()
-=======
-sealed class DeleteFileError {
     object FileDoesNotExist : DeleteFileError()
->>>>>>> cfbb4d9b
     data class Unexpected(val error: String) : DeleteFileError()
 }
 

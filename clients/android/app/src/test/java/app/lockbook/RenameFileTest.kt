--- conflicted
+++ resolved
@@ -187,11 +187,7 @@
     @Test
     fun renameFileUnexpectedError() {
         val renameFileResult: Result<Unit, RenameFileError>? =
-<<<<<<< HEAD
-            Klaxon().converter(getUsageConverters).parse(renameFile("", "", ""))
-=======
             Klaxon().converter(renameFileConverter).parse(renameFile("", "", ""))
->>>>>>> 70962bf9
 
         assertType<RenameFileError.Unexpected>(
             renameFileResult?.component2()

--- conflicted
+++ resolved
@@ -27,17 +27,9 @@
     @Test
     fun calculateWorkOk() {
         assertType<Unit>(
-<<<<<<< HEAD
-            this::calculateWorkOk.name,
             CoreModel.generateAccount(config, generateAlphaString()).component1()
         )
         assertType<WorkCalculated>(
-            this::calculateWorkOk.name,
-=======
-            CoreModel.generateAccount(config, generateAlphaString()).component1()
-        )
-        assertType<WorkCalculated>(
->>>>>>> 9a7d3187
             CoreModel.calculateFileSyncWork(config).component1()
         )
     }
@@ -48,10 +40,6 @@
             Klaxon().converter(calculateSyncWorkConverter).parse(calculateSyncWork(""))
 
         assertType<CalculateWorkError.UnexpectedError>(
-<<<<<<< HEAD
-            this::calculateWorkUnexpectedError.name,
-=======
->>>>>>> 9a7d3187
             calculateSyncWorkResult?.component2()
         )
     }

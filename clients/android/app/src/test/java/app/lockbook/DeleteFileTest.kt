--- conflicted
+++ resolved
@@ -26,26 +26,14 @@
     @Test
     fun deleteFileOk() {
         assertType<Unit>(
-<<<<<<< HEAD
-            this::deleteFileOk.name,
-=======
->>>>>>> 9a7d3187
             CoreModel.generateAccount(config, generateAlphaString()).component1()
         )
 
         val rootFileMetadata = assertTypeReturn<FileMetadata>(
-<<<<<<< HEAD
-            this::deleteFileOk.name,
-=======
->>>>>>> 9a7d3187
             CoreModel.getRoot(config).component1()
         )
 
         val document = assertTypeReturn<FileMetadata>(
-<<<<<<< HEAD
-            this::deleteFileOk.name,
-=======
->>>>>>> 9a7d3187
             CoreModel.createFile(
                 config,
                 rootFileMetadata.id,
@@ -55,10 +43,6 @@
         )
 
         val folder = assertTypeReturn<FileMetadata>(
-<<<<<<< HEAD
-            this::deleteFileOk.name,
-=======
->>>>>>> 9a7d3187
             CoreModel.createFile(
                 config,
                 rootFileMetadata.id,
@@ -68,34 +52,18 @@
         )
 
         assertType<Unit>(
-<<<<<<< HEAD
-            this::deleteFileOk.name,
-=======
->>>>>>> 9a7d3187
             CoreModel.insertFile(config, document).component1()
         )
 
         assertType<Unit>(
-<<<<<<< HEAD
-            this::deleteFileOk.name,
-=======
->>>>>>> 9a7d3187
             CoreModel.insertFile(config, folder).component1()
         )
 
         assertType<Unit>(
-<<<<<<< HEAD
-            this::deleteFileOk.name,
-=======
->>>>>>> 9a7d3187
             CoreModel.deleteFile(config, document.id).component1()
         )
 
         assertType<Unit>(
-<<<<<<< HEAD
-            this::deleteFileOk.name,
-=======
->>>>>>> 9a7d3187
             CoreModel.deleteFile(config, folder.id).component1()
         )
     }
@@ -103,18 +71,10 @@
     @Test
     fun deleteFileNoFileWithThatId() {
         assertType<Unit>(
-<<<<<<< HEAD
-            this::deleteFileNoFileWithThatId.name,
-=======
->>>>>>> 9a7d3187
             CoreModel.generateAccount(config, generateAlphaString()).component1()
         )
 
         assertType<DeleteFileError.NoFileWithThatId>(
-<<<<<<< HEAD
-            this::deleteFileNoFileWithThatId.name,
-=======
->>>>>>> 9a7d3187
             CoreModel.deleteFile(config, generateId()).component2()
         )
     }
@@ -125,10 +85,6 @@
             Klaxon().converter(deleteFileConverter).parse(deleteFile("", ""))
 
         assertType<DeleteFileError.UnexpectedError>(
-<<<<<<< HEAD
-            this::deleteFileUnexpectedError.name,
-=======
->>>>>>> 9a7d3187
             deleteFile?.component2()
         )
     }

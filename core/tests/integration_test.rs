#![allow(dead_code)]

use lockbook_core::model::account::Account;
use lockbook_core::model::crypto::*;
<<<<<<< HEAD
use lockbook_core::model::file_metadata::{FileMetadata, FileType};
=======
use lockbook_core::model::file_metadata::FileMetadata;
>>>>>>> 858b2220
use lockbook_core::model::state::Config;
use lockbook_core::repo::account_repo::AccountRepo;
use lockbook_core::repo::db_provider::{DbProvider, TempBackedDB};
<<<<<<< HEAD
=======
use lockbook_core::repo::db_version_repo::DbVersionRepo;
use lockbook_core::repo::file_metadata_repo::{FileMetadataRepo, FILE_METADATA};
use lockbook_core::repo::local_changes_repo::LocalChangesRepo;
use lockbook_core::service::auth_service::{AuthService, AuthServiceImpl};
>>>>>>> 858b2220
use lockbook_core::service::clock_service::ClockImpl;
use lockbook_core::service::crypto_service::{
    AESImpl, PubKeyCryptoService, RSAImpl, SymmetricCryptoService,
};
<<<<<<< HEAD
use lockbook_core::Db;
use rsa::{RSAPrivateKey, RSAPublicKey};
use serde::de::DeserializeOwned;
use serde::Serialize;
use std::collections::HashMap;
=======
use lockbook_core::{
    Db, DefaultAccountRepo, DefaultDbVersionRepo, DefaultFileMetadataRepo, DefaultLocalChangesRepo,
};
use rsa::RSAPublicKey;
>>>>>>> 858b2220
use std::env;
use uuid::Uuid;

#[macro_export]
macro_rules! assert_matches (
    ($actual:expr, $expected:pat) => {
        // Only compute actual once
        let actual_value = $actual;
        match actual_value {
            $expected => {},
            _ => panic!("assertion failed: {:?} did not match expectation", actual_value)
        }
    }
);

pub fn test_db() -> Db {
    let config = Config {
        writeable_path: "ignored".to_string(),
    };
    TempBackedDB::connect_to_db(&config).unwrap()
}

pub fn test_config() -> Config {
    Config {
        writeable_path: format!("/tmp/{}", Uuid::new_v4().to_string()),
    }
}

pub fn random_username() -> String {
    Uuid::new_v4()
        .to_string()
        .chars()
        .filter(|c| c.is_alphanumeric())
        .collect()
}

pub fn random_filename() -> String {
    Uuid::new_v4()
        .to_string()
        .chars()
        .filter(|c| c.is_alphanumeric())
        .collect()
}

pub fn generate_account() -> Account {
    Account {
        username: random_username(),
        api_url: env::var("API_URL").expect("API_URL must be defined!"),
        private_key: RSAImpl::<ClockImpl>::generate_key().unwrap(),
    }
}

pub fn generate_root_metadata(account: &Account) -> (FileMetadata, AESKey) {
    let id = Uuid::new_v4();
    let folder_key = AESImpl::generate_key();

    let public_key = account.private_key.to_public_key();
    let user_access_info = UserAccessInfo {
        username: account.username.clone(),
        public_key: public_key.clone(),
        access_key: rsa_encrypt(&public_key, &folder_key),
    };
    let mut user_access_keys = HashMap::new();
    user_access_keys.insert(account.username.clone(), user_access_info);

    (
        FileMetadata {
            file_type: FileType::Folder,
            id,
            name: account.username.clone(),
            owner: account.username.clone(),
            parent: id,
            content_version: 0,
            metadata_version: 0,
            deleted: false,
            user_access_keys,
            folder_access_keys: FolderAccessInfo {
                folder_id: id,
                access_key: aes_encrypt(&folder_key, &folder_key),
            },
        },
        folder_key,
    )
}

pub fn generate_file_metadata(
    account: &Account,
    parent: &FileMetadata,
    parent_key: &AESKey,
    file_type: FileType,
) -> (FileMetadata, AESKey) {
    let id = Uuid::new_v4();
    let file_key = AESImpl::generate_key();
    (
        FileMetadata {
            file_type,
            id,
            name: random_filename(),
            owner: account.username.clone(),
            parent: parent.id,
            content_version: 0,
            metadata_version: 0,
            deleted: false,
            user_access_keys: Default::default(),
            folder_access_keys: FolderAccessInfo {
                folder_id: id,
                access_key: aes_encrypt(parent_key, &file_key),
            },
        },
        file_key,
    )
}

pub fn aes_encrypt<T: Serialize + DeserializeOwned>(
    key: &AESKey,
    to_encrypt: &T,
) -> AESEncrypted<T> {
    AESImpl::encrypt(key, to_encrypt).unwrap()
}

<<<<<<< HEAD
pub fn aes_decrypt<T: Serialize + DeserializeOwned>(
    key: &AESKey,
    to_decrypt: &AESEncrypted<T>,
) -> T {
    AESImpl::decrypt(&key, &to_decrypt).unwrap()
}

pub fn rsa_encrypt<T: Serialize + DeserializeOwned>(
    key: &RSAPublicKey,
    to_encrypt: &T,
) -> RSAEncrypted<T> {
    RSAImpl::<ClockImpl>::encrypt(key, to_encrypt).unwrap()
}

pub fn rsa_decrypt<T: Serialize + DeserializeOwned>(
    key: &RSAPrivateKey,
    to_decrypt: &RSAEncrypted<T>,
) -> T {
    RSAImpl::<ClockImpl>::decrypt(key, to_decrypt).unwrap()
=======
pub fn rsa_key(encrypting_key: &RSAPublicKey, encrypted_key: &AesKey) -> EncryptedValue {
    RsaImpl::encrypt(
        encrypting_key,
        &DecryptedValue {
            secret: encrypted_key.key.clone(),
        },
    )
    .unwrap()
}

pub fn assert_dbs_eq(db1: &Db, db2: &Db) {
    let tree1 = db1.open_tree(FILE_METADATA).unwrap();
    let value1: Vec<FileMetadata> = tree1
        .iter()
        .map(|s| serde_json::from_slice(s.unwrap().1.as_ref()).unwrap())
        .collect();
    let tree2 = db2.open_tree(FILE_METADATA).unwrap();
    let value2: Vec<FileMetadata> = tree2
        .iter()
        .map(|s| serde_json::from_slice(s.unwrap().1.as_ref()).unwrap())
        .collect();

    assert_eq!(value1, value2);

    assert_eq!(
        DefaultAccountRepo::get_account(&db1).unwrap(),
        DefaultAccountRepo::get_account(&db2).unwrap()
    );

    assert_eq!(
        DefaultLocalChangesRepo::get_all_local_changes(&db1).unwrap(),
        DefaultLocalChangesRepo::get_all_local_changes(&db2).unwrap()
    );

    assert_eq!(
        DefaultDbVersionRepo::get(&db1).unwrap(),
        DefaultDbVersionRepo::get(&db2).unwrap()
    );

    assert_eq!(
        DefaultFileMetadataRepo::get_last_updated(&db1).unwrap(),
        DefaultFileMetadataRepo::get_last_updated(&db2).unwrap()
    );

    let tree1 = db1.open_tree(b"documents").unwrap();
    let value1: Vec<Document> = tree1
        .iter()
        .map(|s| serde_json::from_slice(s.unwrap().1.as_ref()).unwrap())
        .collect();
    let tree2 = db2.open_tree(b"documents").unwrap();
    let value2: Vec<Document> = tree2
        .iter()
        .map(|s| serde_json::from_slice(s.unwrap().1.as_ref()).unwrap())
        .collect();
    assert_eq!(value1, value2);
>>>>>>> 858b2220
}<|MERGE_RESOLUTION|>--- conflicted
+++ resolved
@@ -2,37 +2,24 @@
 
 use lockbook_core::model::account::Account;
 use lockbook_core::model::crypto::*;
-<<<<<<< HEAD
 use lockbook_core::model::file_metadata::{FileMetadata, FileType};
-=======
-use lockbook_core::model::file_metadata::FileMetadata;
->>>>>>> 858b2220
 use lockbook_core::model::state::Config;
 use lockbook_core::repo::account_repo::AccountRepo;
 use lockbook_core::repo::db_provider::{DbProvider, TempBackedDB};
-<<<<<<< HEAD
-=======
 use lockbook_core::repo::db_version_repo::DbVersionRepo;
 use lockbook_core::repo::file_metadata_repo::{FileMetadataRepo, FILE_METADATA};
 use lockbook_core::repo::local_changes_repo::LocalChangesRepo;
-use lockbook_core::service::auth_service::{AuthService, AuthServiceImpl};
->>>>>>> 858b2220
 use lockbook_core::service::clock_service::ClockImpl;
 use lockbook_core::service::crypto_service::{
     AESImpl, PubKeyCryptoService, RSAImpl, SymmetricCryptoService,
 };
-<<<<<<< HEAD
-use lockbook_core::Db;
+use lockbook_core::{
+    Db, DefaultAccountRepo, DefaultDbVersionRepo, DefaultFileMetadataRepo, DefaultLocalChangesRepo,
+};
 use rsa::{RSAPrivateKey, RSAPublicKey};
 use serde::de::DeserializeOwned;
 use serde::Serialize;
 use std::collections::HashMap;
-=======
-use lockbook_core::{
-    Db, DefaultAccountRepo, DefaultDbVersionRepo, DefaultFileMetadataRepo, DefaultLocalChangesRepo,
-};
-use rsa::RSAPublicKey;
->>>>>>> 858b2220
 use std::env;
 use uuid::Uuid;
 
@@ -153,7 +140,6 @@
     AESImpl::encrypt(key, to_encrypt).unwrap()
 }
 
-<<<<<<< HEAD
 pub fn aes_decrypt<T: Serialize + DeserializeOwned>(
     key: &AESKey,
     to_decrypt: &AESEncrypted<T>,
@@ -173,15 +159,6 @@
     to_decrypt: &RSAEncrypted<T>,
 ) -> T {
     RSAImpl::<ClockImpl>::decrypt(key, to_decrypt).unwrap()
-=======
-pub fn rsa_key(encrypting_key: &RSAPublicKey, encrypted_key: &AesKey) -> EncryptedValue {
-    RsaImpl::encrypt(
-        encrypting_key,
-        &DecryptedValue {
-            secret: encrypted_key.key.clone(),
-        },
-    )
-    .unwrap()
 }
 
 pub fn assert_dbs_eq(db1: &Db, db2: &Db) {
@@ -219,15 +196,14 @@
     );
 
     let tree1 = db1.open_tree(b"documents").unwrap();
-    let value1: Vec<Document> = tree1
+    let value1: Vec<EncryptedDocument> = tree1
         .iter()
         .map(|s| serde_json::from_slice(s.unwrap().1.as_ref()).unwrap())
         .collect();
     let tree2 = db2.open_tree(b"documents").unwrap();
-    let value2: Vec<Document> = tree2
+    let value2: Vec<EncryptedDocument> = tree2
         .iter()
         .map(|s| serde_json::from_slice(s.unwrap().1.as_ref()).unwrap())
         .collect();
     assert_eq!(value1, value2);
->>>>>>> 858b2220
 }
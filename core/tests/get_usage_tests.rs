--- conflicted
+++ resolved
@@ -2,26 +2,14 @@
 
 #[cfg(test)]
 mod get_usage_tests {
-<<<<<<< HEAD
     use crate::integration_test::{generate_account, random_filename, test_config};
     use lockbook_core::model::file_metadata::FileType;
-=======
-    use lockbook_core::model::crypto::*;
-    use lockbook_core::model::file_metadata::FileType;
-    use lockbook_core::model::file_metadata::FileType::Folder;
     use lockbook_core::repo::document_repo::DocumentRepo;
->>>>>>> 858b2220
     use lockbook_core::{
         connect_to_db, create_account, create_file, delete_file, get_root, get_usage, init_logger,
         sync_all, write_document, DefaultDocumentRepo,
     };
 
-<<<<<<< HEAD
-=======
-    use crate::integration_test::{generate_account, random_filename, test_config};
-    use std::path::Path;
-
->>>>>>> 858b2220
     #[test]
     fn report_usage() {
         let config = &test_config();
@@ -46,7 +34,7 @@
 
         let local_encrypted = {
             let db = connect_to_db(config).unwrap();
-            DefaultDocumentRepo::get(&db, file.id).unwrap().content
+            DefaultDocumentRepo::get(&db, file.id).unwrap().value
         };
 
         assert_eq!(get_usage(config).unwrap()[0].file_id, file.id);
@@ -70,14 +58,7 @@
         let root = get_root(config).unwrap();
 
         let file = create_file(config, &random_filename(), root.id, FileType::Document).unwrap();
-        write_document(
-            config,
-            file.id,
-            &DecryptedValue {
-                secret: "0000000000".to_string(),
-            },
-        )
-        .unwrap();
+        write_document(config, file.id, &String::from("0000000000").into_bytes()).unwrap();
 
         sync_all(config).unwrap();
         delete_file(config, file.id).unwrap();
@@ -103,32 +84,11 @@
 
         let folder = create_file(config, "folder", root.id, Folder).unwrap();
         let file = create_file(config, &random_filename(), root.id, FileType::Document).unwrap();
-        write_document(
-            config,
-            file.id,
-            &DecryptedValue {
-                secret: "0000000000".to_string(),
-            },
-        )
-        .unwrap();
+        write_document(config, file.id, &String::from("0000000000").into_bytes()).unwrap();
         let file2 = create_file(config, &random_filename(), folder.id, FileType::Document).unwrap();
-        write_document(
-            config,
-            file2.id,
-            &DecryptedValue {
-                secret: "0000000000".to_string(),
-            },
-        )
-        .unwrap();
+        write_document(config, file2.id, &String::from("0000000000").into_bytes()).unwrap();
         let file3 = create_file(config, &random_filename(), folder.id, FileType::Document).unwrap();
-        write_document(
-            config,
-            file3.id,
-            &DecryptedValue {
-                secret: "0000000000".to_string(),
-            },
-        )
-        .unwrap();
+        write_document(config, file3.id, &String::from("0000000000").into_bytes()).unwrap();
 
         sync_all(config).unwrap();
         delete_file(config, folder.id).unwrap();
@@ -136,7 +96,7 @@
 
         let local_encrypted = {
             let db = connect_to_db(config).unwrap();
-            DefaultDocumentRepo::get(&db, file.id).unwrap().content
+            DefaultDocumentRepo::get(&db, file.id).unwrap().value
         };
 
         let usages = get_usage(config).unwrap();

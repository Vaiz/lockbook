--- conflicted
+++ resolved
@@ -1,11 +1,7 @@
 use std::marker::PhantomData;
 
-<<<<<<< HEAD
-use crate::auth_service::AuthGenError;
-use crate::auth_service::AuthService;
-use crate::client;
-=======
->>>>>>> 7a91e358
+use crate::service::auth_service::AuthGenError;
+use crate::service::auth_service::AuthService;
 use crate::client::{Client, NewAccountRequest};
 use crate::error_enum;
 use crate::model::account::Account;
@@ -50,17 +46,10 @@
     fn create_account(db: &Db, username: String) -> Result<Account, Error> {
         let keys = Crypto::generate_key()?;
         let account = Account {
-<<<<<<< HEAD
-            username: username,
-            keys: keys.clone(),
-        };
-
-=======
             username,
             keys: keys.clone(),
         };
         debug(format!("Keys: {:?}", serde_json::to_string(&keys).unwrap()));
->>>>>>> 7a91e358
         let username = account.username.clone();
         let auth = Auth::generate_auth(&keys, &username)?;
         let public_key = serde_json::to_string(&account.keys.to_public_key())?;

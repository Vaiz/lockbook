--- conflicted
+++ resolved
@@ -3,9 +3,6 @@
 pub mod file_encryption_service;
 pub mod file_metadata_service;
 pub mod file_service;
-<<<<<<< HEAD
 pub mod auth_service;
 pub mod clock_service;
-=======
-pub mod logging_service;
->>>>>>> e98b95bb
+pub mod logging_service;
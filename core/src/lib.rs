#![feature(try_trait)]
extern crate reqwest;

use std::ffi::{CStr, CString};
use std::os::raw::{c_char, c_int};
use std::path::Path;

use serde_json::json;
pub use sled::Db;

use crate::client::ClientImpl;
use crate::model::state::Config;
use crate::repo::account_repo::{AccountRepo, AccountRepoImpl};
use crate::repo::db_provider::{DbProvider, DiskBackedDB};
use crate::repo::file_metadata_repo::{FileMetadataRepo, FileMetadataRepoImpl};
use crate::repo::file_repo::{FileRepo, FileRepoImpl};
use crate::service::account_service::{AccountService, AccountServiceImpl};
use crate::service::auth_service::AuthServiceImpl;
use crate::service::clock_service::ClockImpl;
use crate::service::crypto_service::{AesImpl, RsaImpl};
use crate::service::file_encryption_service::FileEncryptionServiceImpl;
use crate::service::file_service::{FileService, FileServiceImpl};
use crate::service::logging_service::{ConditionalStdOut, Logger};
use crate::service::sync_service::{FileSyncService, SyncService};

pub mod client;
pub mod error_enum;
pub mod model;
pub mod repo;
pub mod service;

pub static API_LOC: &str = "http://lockbook.app:8000";
pub static BUCKET_LOC: &str = "https://locked.nyc3.digitaloceanspaces.com";
static DB_NAME: &str = "lockbook.sled";

<<<<<<< HEAD
type DefaultLogger = ConditionalStdOut;
type DefaultCrypto = RsaImpl;
type DefaultSymmetric = AesImpl;
type DefaultDbProvider = DiskBackedDB;
type DefaultClient = ClientImpl;
type DefaultAccountRepo = AccountRepoImpl;
type DefaultClock = ClockImpl;
type DefaultAuthService = AuthServiceImpl<DefaultClock, DefaultCrypto>;
type DefaultAccountService = AccountServiceImpl<
=======
pub type DefaultLogger = ConditionalStdOut;
pub type DefaultCrypto = RsaImpl;
pub type DefaultSymmetric = AesImpl;
pub type DefaultDbProvider = DiskBackedDB<DefaultLogger>;
pub type DefaultClient = ClientImpl;
pub type DefaultAccountRepo = AccountRepoImpl;
pub type DefaultClock = ClockImpl;
pub type DefaultAuthService = AuthServiceImpl<DefaultClock, DefaultCrypto>;
pub type DefaultAccountService = AccountServiceImpl<
>>>>>>> b1b46077
    DefaultLogger,
    DefaultCrypto,
    DefaultAccountRepo,
    DefaultClient,
    DefaultAuthService,
>;
<<<<<<< HEAD
type DefaultFileMetadataRepo = FileMetadataRepoImpl;
type DefaultFileRepo = FileRepoImpl;
type DefaultFileEncryptionService = FileEncryptionServiceImpl<DefaultCrypto, DefaultSymmetric>;
type DefaultFileMetadataService = FileMetadataServiceImpl<
=======
pub type DefaultFileMetadataRepo = FileMetadataRepoImpl;
pub type DefaultFileRepo = FileRepoImpl;
pub type DefaultFileEncryptionService = FileEncryptionServiceImpl<DefaultCrypto, DefaultSymmetric>;
pub type DefaultFileMetadataService = FileSyncService<
>>>>>>> b1b46077
    DefaultLogger,
    DefaultFileMetadataRepo,
    DefaultFileRepo,
    DefaultAccountRepo,
    DefaultClient,
    DefaultFileEncryptionService,
>;
pub type DefaultFileService = FileServiceImpl<
    DefaultLogger,
    DefaultFileMetadataRepo,
    DefaultFileRepo,
    DefaultAccountRepo,
    DefaultFileEncryptionService,
>;

static FAILURE_DB: &str = "FAILURE<DB_ERROR>";
static FAILURE_ACCOUNT: &str = "FAILURE<ACCOUNT_MISSING>";

static FAILURE_META_CREATE: &str = "FAILURE<META_CREATE>";

static FAILURE_FILE_GET: &str = "FAILURE<FILE_GET>";

unsafe fn string_from_ptr(c_path: *const c_char) -> String {
    CStr::from_ptr(c_path)
        .to_str()
        .expect("Could not C String -> Rust String")
        .to_string()
}

unsafe fn connect_db(c_path: *const c_char) -> Option<Db> {
    let path = string_from_ptr(c_path);
    let config = Config {
        writeable_path: path,
    };
    match DefaultDbProvider::connect_to_db(&config) {
        Ok(db) => Some(db),
        Err(err) => {
            DefaultLogger::error(format!("DB connection failed! Error: {:?}", err));
            None
        }
    }
}

#[no_mangle]
pub unsafe extern "C" fn is_db_present(c_path: *const c_char) -> c_int {
    let path = string_from_ptr(c_path);

    let db_path = path + "/" + DB_NAME;
    DefaultLogger::debug(format!("Checking if {:?} exists", db_path));
    if Path::new(db_path.as_str()).exists() {
        DefaultLogger::debug(format!("DB Exists!"));
        1
    } else {
        DefaultLogger::error(format!("DB Does not exist!"));
        0
    }
}

#[no_mangle]
pub unsafe extern "C" fn release_pointer(s: *mut c_char) {
    if s.is_null() {
        return;
    }
    CString::from_raw(s);
}

#[no_mangle]
pub unsafe extern "C" fn get_account(c_path: *const c_char) -> *mut c_char {
    let db = match connect_db(c_path) {
        None => return CString::new(FAILURE_DB).unwrap().into_raw(),
        Some(db) => db,
    };

    match DefaultAccountRepo::get_account(&db) {
        Ok(account) => CString::new(account.username).unwrap().into_raw(),
        Err(err) => {
            DefaultLogger::error(format!("Account retrieval failed with error: {:?}", err));
            CString::new(FAILURE_ACCOUNT).unwrap().into_raw()
        }
    }
}

#[no_mangle]
pub unsafe extern "C" fn create_account(c_path: *const c_char, c_username: *const c_char) -> c_int {
    let db = match connect_db(c_path) {
        None => return 0,
        Some(db) => db,
    };

    let username = string_from_ptr(c_username);

<<<<<<< HEAD
    match DefaultAccountService::create_account(&db, username.to_string()) {
=======
    match DefaultAccountService::create_account(&db, &username) {
>>>>>>> b1b46077
        Ok(_) => 1,
        Err(err) => {
            DefaultLogger::error(format!("Account creation failed with error: {:?}", err));
            0
        }
    }
}

#[no_mangle]
pub unsafe extern "C" fn sync_files(c_path: *const c_char) -> *mut c_char {
    let db = match connect_db(c_path) {
        None => return CString::new(FAILURE_DB).unwrap().into_raw(),
        Some(db) => db,
    };

    match DefaultFileMetadataService::sync(&db) {
        Ok(metas) => CString::new(json!(&metas).to_string()).unwrap().into_raw(),
        Err(err) => {
            DefaultLogger::error(format!("Update metadata failed with error: {:?}", err));
            CString::new(json!([]).to_string()).unwrap().into_raw()
        }
    }
}

#[no_mangle]
pub unsafe extern "C" fn create_file(
    c_path: *const c_char,
    c_file_name: *const c_char,
    c_file_path: *const c_char,
) -> *mut c_char {
    let db = match connect_db(c_path) {
        None => return CString::new(FAILURE_DB).unwrap().into_raw(),
        Some(db) => db,
    };
    let file_name = string_from_ptr(c_file_name);
    let file_path = string_from_ptr(c_file_path);

    match DefaultFileService::create(&db, file_name, file_path) {
        Ok(meta) => CString::new(json!(&meta).to_string()).unwrap().into_raw(),
        Err(err) => {
            DefaultLogger::error(format!("Failed to create file metadata! Error: {:?}", err));
            CString::new(FAILURE_META_CREATE).unwrap().into_raw()
        }
    }
}

#[no_mangle]
pub unsafe extern "C" fn get_file(c_path: *const c_char, c_file_id: *const c_char) -> *mut c_char {
    let db = match connect_db(c_path) {
        None => return CString::new(FAILURE_DB).unwrap().into_raw(),
        Some(db) => db,
    };
    let file_id = string_from_ptr(c_file_id);

    match DefaultFileService::get(&db, file_id) {
        Ok(file) => CString::new(json!(&file).to_string()).unwrap().into_raw(),
        Err(err) => {
            DefaultLogger::error(format!("Failed to get file! Error: {:?}", err));
            CString::new(FAILURE_FILE_GET).unwrap().into_raw()
        }
    }
}

#[no_mangle]
pub unsafe extern "C" fn update_file(
    c_path: *const c_char,
    c_file_id: *const c_char,
    c_file_content: *const c_char,
) -> c_int {
    let db = match connect_db(c_path) {
        None => return 0,
        Some(db) => db,
    };
    let file_id = string_from_ptr(c_file_id);
    let file_content = string_from_ptr(c_file_content);

    match DefaultFileService::update(&db, file_id, file_content) {
        Ok(_) => 1,
        Err(err) => {
            DefaultLogger::error(format!("Failed to update file! Error: {:?}", err));
            0
        }
    }
}

#[no_mangle]
pub unsafe extern "C" fn purge_files(c_path: *const c_char) -> c_int {
    let db = match connect_db(c_path) {
        None => return 0,
        Some(db) => db,
    };
    match DefaultFileMetadataRepo::get_all(&db) {
        Ok(metas) => metas.into_iter().for_each(|meta| {
            DefaultFileMetadataRepo::delete(&db, &meta.id).unwrap();
            DefaultFileRepo::delete(&db, &meta.id).unwrap();
            ()
        }),
        Err(err) => DefaultLogger::error(format!("Failed to delete file! Error: {:?}", err)),
    }
    1
}

#[no_mangle]
pub unsafe extern "C" fn import_account(c_path: *const c_char, c_account: *const c_char) -> c_int {
    let db = match connect_db(c_path) {
        None => return 0,
        Some(db) => db,
    };
<<<<<<< HEAD
    let username = string_from_ptr(c_username);
    let key_string = string_from_ptr(c_key);
    match DefaultAccountService::import_account(&db, username, key_string) {
=======
    let account_string = string_from_ptr(c_account);
    match DefaultAccountService::import_account(&db, &account_string) {
>>>>>>> b1b46077
        Ok(acc) => {
            DefaultLogger::debug(format!("Loaded account: {:?}", acc));
            1
        }
        Err(err) => {
            DefaultLogger::error(format!("Failed to delete file! Error: {:?}", err));
            0
        }
    }
}<|MERGE_RESOLUTION|>--- conflicted
+++ resolved
@@ -33,17 +33,6 @@
 pub static BUCKET_LOC: &str = "https://locked.nyc3.digitaloceanspaces.com";
 static DB_NAME: &str = "lockbook.sled";
 
-<<<<<<< HEAD
-type DefaultLogger = ConditionalStdOut;
-type DefaultCrypto = RsaImpl;
-type DefaultSymmetric = AesImpl;
-type DefaultDbProvider = DiskBackedDB;
-type DefaultClient = ClientImpl;
-type DefaultAccountRepo = AccountRepoImpl;
-type DefaultClock = ClockImpl;
-type DefaultAuthService = AuthServiceImpl<DefaultClock, DefaultCrypto>;
-type DefaultAccountService = AccountServiceImpl<
-=======
 pub type DefaultLogger = ConditionalStdOut;
 pub type DefaultCrypto = RsaImpl;
 pub type DefaultSymmetric = AesImpl;
@@ -53,24 +42,16 @@
 pub type DefaultClock = ClockImpl;
 pub type DefaultAuthService = AuthServiceImpl<DefaultClock, DefaultCrypto>;
 pub type DefaultAccountService = AccountServiceImpl<
->>>>>>> b1b46077
     DefaultLogger,
     DefaultCrypto,
     DefaultAccountRepo,
     DefaultClient,
     DefaultAuthService,
 >;
-<<<<<<< HEAD
-type DefaultFileMetadataRepo = FileMetadataRepoImpl;
-type DefaultFileRepo = FileRepoImpl;
-type DefaultFileEncryptionService = FileEncryptionServiceImpl<DefaultCrypto, DefaultSymmetric>;
-type DefaultFileMetadataService = FileMetadataServiceImpl<
-=======
 pub type DefaultFileMetadataRepo = FileMetadataRepoImpl;
 pub type DefaultFileRepo = FileRepoImpl;
 pub type DefaultFileEncryptionService = FileEncryptionServiceImpl<DefaultCrypto, DefaultSymmetric>;
 pub type DefaultFileMetadataService = FileSyncService<
->>>>>>> b1b46077
     DefaultLogger,
     DefaultFileMetadataRepo,
     DefaultFileRepo,
@@ -162,11 +143,7 @@
 
     let username = string_from_ptr(c_username);
 
-<<<<<<< HEAD
-    match DefaultAccountService::create_account(&db, username.to_string()) {
-=======
     match DefaultAccountService::create_account(&db, &username) {
->>>>>>> b1b46077
         Ok(_) => 1,
         Err(err) => {
             DefaultLogger::error(format!("Account creation failed with error: {:?}", err));
@@ -275,14 +252,8 @@
         None => return 0,
         Some(db) => db,
     };
-<<<<<<< HEAD
-    let username = string_from_ptr(c_username);
-    let key_string = string_from_ptr(c_key);
-    match DefaultAccountService::import_account(&db, username, key_string) {
-=======
     let account_string = string_from_ptr(c_account);
     match DefaultAccountService::import_account(&db, &account_string) {
->>>>>>> b1b46077
         Ok(acc) => {
             DefaultLogger::debug(format!("Loaded account: {:?}", acc));
             1

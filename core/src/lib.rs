--- conflicted
+++ resolved
@@ -8,14 +8,9 @@
 use serde_json::json;
 use sled::Db;
 
-<<<<<<< HEAD
-use crate::auth_service::{AuthService, AuthServiceImpl};
+use crate::service::auth_service::AuthServiceImpl;
 use crate::client::ClientImpl;
-use crate::clock::{Clock, ClockImpl};
-use crate::crypto::RsaCryptoService;
-=======
-use crate::client::ClientImpl;
->>>>>>> 7a91e358
+use crate::service::clock_service::ClockImpl;
 use crate::model::state::Config;
 use crate::repo::account_repo::{AccountRepo, AccountRepoImpl};
 use crate::repo::db_provider::{DbProvider, DiskBackedDB};
@@ -25,18 +20,9 @@
 use crate::service::crypto_service::{AesImpl, RsaImpl};
 use crate::service::file_encryption_service::FileEncryptionServiceImpl;
 use crate::service::file_metadata_service::{FileMetadataService, FileMetadataServiceImpl};
-<<<<<<< HEAD
-=======
 use crate::service::file_service::{FileService, FileServiceImpl};
->>>>>>> 7a91e358
-
-pub mod auth_service;
+
 pub mod client;
-<<<<<<< HEAD
-pub mod clock;
-pub mod crypto;
-=======
->>>>>>> 7a91e358
 pub mod error_enum;
 pub mod model;
 pub mod repo;
@@ -50,25 +36,25 @@
 type DefaultSymmetric = AesImpl;
 type DefaultDbProvider = DiskBackedDB;
 type DefaultClient = ClientImpl;
-type DefaultAcountRepo = AccountRepoImpl;
+type DefaultAccountRepo = AccountRepoImpl;
 type DefaultClock = ClockImpl;
 type DefaultAuthService = AuthServiceImpl<DefaultClock, DefaultCrypto>;
-type DefaultAcountService =
-    AccountServiceImpl<DefaultCrypto, DefaultAcountRepo, DefaultClient, DefaultAuthService>;
+type DefaultAccountService =
+    AccountServiceImpl<DefaultCrypto, DefaultAccountRepo, DefaultClient, DefaultAuthService>;
 type DefaultFileMetadataRepo = FileMetadataRepoImpl;
 type DefaultFileRepo = FileRepoImpl;
 type DefaultFileEncryptionService = FileEncryptionServiceImpl<DefaultCrypto, DefaultSymmetric>;
 type DefaultFileMetadataService = FileMetadataServiceImpl<
     DefaultFileMetadataRepo,
     DefaultFileRepo,
-    DefaultAcountRepo,
+    DefaultAccountRepo,
     DefaultClient,
     DefaultFileEncryptionService,
 >;
 type DefaultFileService = FileServiceImpl<
     DefaultFileMetadataRepo,
     DefaultFileRepo,
-    DefaultAcountRepo,
+    DefaultAccountRepo,
     DefaultFileEncryptionService,
 >;
 
@@ -84,34 +70,22 @@
     println!("ℹ️ {}", msg)
 }
 
-<<<<<<< HEAD
-=======
-#[allow(dead_code)]
->>>>>>> 7a91e358
+#[allow(dead_code)]
 fn debug(msg: String) {
     println!("🚧 {}", msg)
 }
 
-<<<<<<< HEAD
-=======
-#[allow(dead_code)]
->>>>>>> 7a91e358
+#[allow(dead_code)]
 fn warn(msg: String) {
     println!("⚠️ {}", msg)
 }
 
-<<<<<<< HEAD
-=======
-#[allow(dead_code)]
->>>>>>> 7a91e358
+#[allow(dead_code)]
 fn error(msg: String) {
     eprintln!("🛑 {}", msg)
 }
 
-<<<<<<< HEAD
-=======
-#[allow(dead_code)]
->>>>>>> 7a91e358
+#[allow(dead_code)]
 fn fatal(msg: String) {
     eprintln!("🆘 {}", msg)
 }
@@ -167,7 +141,7 @@
         Some(db) => db,
     };
 
-    match DefaultAcountRepo::get_account(&db) {
+    match DefaultAccountRepo::get_account(&db) {
         Ok(account) => CString::new(account.username).unwrap().into_raw(),
         Err(err) => {
             error(format!("Account retrieval failed with error: {:?}", err));
@@ -185,7 +159,7 @@
 
     let username = string_from_ptr(c_username);
 
-    match DefaultAcountService::create_account(&db, username.to_string()) {
+    match DefaultAccountService::create_account(&db, username.to_string()) {
         Ok(_) => 1,
         Err(err) => {
             error(format!("Account creation failed with error: {:?}", err));
@@ -300,7 +274,7 @@
     };
     let username = string_from_ptr(c_username);
     let key_string = string_from_ptr(c_key);
-    match DefaultAcountService::import_account(&db, username, key_string) {
+    match DefaultAccountService::import_account(&db, username, key_string) {
         Ok(acc) => {
             debug(format!("Loaded account: {:?}", acc));
             1

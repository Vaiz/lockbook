use crate::files_db;
use crate::index_db;
use crate::services::username_is_valid;
use crate::ServerState;
use lockbook_core::model::api::{DeleteFileError, DeleteFileRequest, DeleteFileResponse};

pub async fn handle(
    server_state: &mut ServerState,
    request: DeleteFileRequest,
) -> Result<DeleteFileResponse, DeleteFileError> {
<<<<<<< HEAD
    if !username_is_valid(&request.username) {
        return Err(DeleteFileError::InvalidUsername);
    }
    let index_db_delete_file_result =
        index_db::delete_file(&mut server_state.index_db_client, &request.file_id).await;
=======
    let transaction = match server_state.index_db_client.transaction().await {
        Ok(t) => t,
        Err(e) => {
            error!("Internal server error! Cannot begin transaction: {:?}", e);
            return Err(DeleteFileError::InternalError);
        }
    };

    let index_db_delete_file_result = index_db::delete_file(&transaction, &request.file_id).await;
>>>>>>> 682c5f56
    match index_db_delete_file_result {
        Ok(_) => {}
        Err(index_db::delete_file::Error::FileDoesNotExist) => {
            return Err(DeleteFileError::FileNotFound)
        }
        Err(index_db::delete_file::Error::FileDeleted) => return Err(DeleteFileError::FileDeleted),
        Err(index_db::delete_file::Error::Uninterpreted(_)) => {
            error!("Internal server error! {:?}", index_db_delete_file_result);
            return Err(DeleteFileError::InternalError);
        }
        Err(index_db::delete_file::Error::VersionGeneration(_)) => {
            error!("Internal server error! {:?}", index_db_delete_file_result);
            return Err(DeleteFileError::InternalError);
        }
    };

    let filed_db_delete_file_result =
        files_db::delete_file(&server_state.files_db_client, &request.file_id).await;
    let result = match filed_db_delete_file_result {
        Ok(()) => Ok(DeleteFileResponse {}),
        Err(_) => {
            error!("Internal server error! {:?}", filed_db_delete_file_result);
            Err(DeleteFileError::InternalError)
        }
    };

    match transaction.commit().await {
        Ok(_) => result,
        Err(e) => {
            error!("Internal server error! Cannot commit transaction: {:?}", e);
            Err(DeleteFileError::InternalError)
        }
    }
}<|MERGE_RESOLUTION|>--- conflicted
+++ resolved
@@ -8,13 +8,9 @@
     server_state: &mut ServerState,
     request: DeleteFileRequest,
 ) -> Result<DeleteFileResponse, DeleteFileError> {
-<<<<<<< HEAD
     if !username_is_valid(&request.username) {
         return Err(DeleteFileError::InvalidUsername);
     }
-    let index_db_delete_file_result =
-        index_db::delete_file(&mut server_state.index_db_client, &request.file_id).await;
-=======
     let transaction = match server_state.index_db_client.transaction().await {
         Ok(t) => t,
         Err(e) => {
@@ -22,9 +18,7 @@
             return Err(DeleteFileError::InternalError);
         }
     };
-
     let index_db_delete_file_result = index_db::delete_file(&transaction, &request.file_id).await;
->>>>>>> 682c5f56
     match index_db_delete_file_result {
         Ok(_) => {}
         Err(index_db::delete_file::Error::FileDoesNotExist) => {

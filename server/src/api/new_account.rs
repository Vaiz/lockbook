--- conflicted
+++ resolved
@@ -1,27 +1,18 @@
 use crate::api::utils::make_response_generic;
 use crate::config::ServerState;
 use crate::index_db;
-<<<<<<< HEAD
-use rocket::http::Status;
 use rocket::request::Form;
 use rocket::Response;
 use rocket::State;
-use std::io::Cursor;
 use lockbook_core::client::NewAccountResponse;
 use lockbook_core::auth_service::{AuthServiceImpl, AuthService};
 use lockbook_core::crypto::RsaCryptoService;
 use lockbook_core::clock::ClockImpl;
-=======
-use lockbook_core::lockbook_api::NewAccountResponse;
-use rocket::request::Form;
-use rocket::Response;
-use rocket::State;
->>>>>>> 7a91e358
 
 #[derive(FromForm, Debug)]
 pub struct NewAccount {
     pub username: String,
-    pub c: String,
+    pub auth: String,
     pub public_key: String,
 }
 
@@ -34,6 +25,7 @@
         &new_account.public_key,
         &new_account.username
     ) {
+        println!("Auth failed for: {} {} {} {:?}", new_account.username, new_account.auth, new_account.public_key, e);
         return make_response(401, "failed_authentication");
     }
 
